--- conflicted
+++ resolved
@@ -5,18 +5,13 @@
 use crate::ptr::{Own, Ref};
 use crate::{Error, StdError};
 use alloc::boxed::Box;
-<<<<<<< HEAD
-=======
-#[cfg(provide_api)]
-use core::any::Demand;
->>>>>>> 49eeec1c
 use core::any::TypeId;
 use core::fmt::{self, Debug, Display};
 use core::mem::ManuallyDrop;
 #[cfg(not(anyhow_no_ptr_addr_of))]
 use core::ptr;
 use core::ptr::NonNull;
-#[cfg(backtrace)]
+#[cfg(provide_api)]
 use std::error::{self, Request};
 
 #[cfg(feature = "std")]
@@ -359,8 +354,6 @@
     /// [dependencies]
     /// anyhow = { version = "1.0", features = ["backtrace"] }
     /// ```
-    ///
-    /// [tracking]: https://github.com/rust-lang/rust/issues/53487
     #[cfg(any(backtrace, feature = "backtrace"))]
     #[cfg_attr(doc_cfg, doc(cfg(any(nightly, feature = "backtrace"))))]
     pub fn backtrace(&self) -> &impl_backtrace!() {
@@ -526,22 +519,17 @@
         }
     }
 
-<<<<<<< HEAD
-    #[cfg(backtrace)]
+    #[cfg(provide_api)]
     pub(crate) fn provide<'a>(&'a self, request: &mut Request<'a>) {
         unsafe { ErrorImpl::provide(self.inner.by_ref(), request) }
     }
 
-=======
-#[cfg(provide_api)]
-impl std::any::Provider for Error {
->>>>>>> 49eeec1c
     // Called by thiserror when you have `#[source] anyhow::Error`. This provide
     // implementation includes the anyhow::Error's Backtrace if any, unlike
     // deref'ing to dyn Error where the provide implementation would include
     // only the original error's Backtrace from before it got wrapped into an
     // anyhow::Error.
-    #[cfg(backtrace)]
+    #[cfg(provide_api)]
     #[doc(hidden)]
     pub fn thiserror_provide<'a>(&'a self, request: &mut Request<'a>) {
         Self::provide(self, request);
@@ -916,32 +904,18 @@
             .backtrace
             .as_ref()
             .or_else(|| {
-<<<<<<< HEAD
-                #[cfg(backtrace)]
+                #[cfg(provide_api)]
                 return error::request_ref::<Backtrace>(unsafe { Self::error(this) });
-                #[cfg(not(backtrace))]
+                #[cfg(not(provide_api))]
                 return unsafe { (vtable(this.ptr).object_backtrace)(this) };
-=======
-                #[cfg(provide_api)]
-                return Self::error(this).request_ref::<Backtrace>();
-                #[cfg(not(provide_api))]
-                return (vtable(this.ptr).object_backtrace)(this);
->>>>>>> 49eeec1c
             })
             .expect("backtrace capture failed")
     }
 
-<<<<<<< HEAD
-    #[cfg(backtrace)]
+    #[cfg(provide_api)]
     unsafe fn provide<'a>(this: Ref<'a, Self>, request: &mut Request<'a>) {
         if let Some(backtrace) = unsafe { &this.deref().backtrace } {
             request.provide_ref(backtrace);
-=======
-    #[cfg(provide_api)]
-    unsafe fn provide<'a>(this: Ref<'a, Self>, demand: &mut Demand<'a>) {
-        if let Some(backtrace) = &this.deref().backtrace {
-            demand.provide_ref(backtrace);
->>>>>>> 49eeec1c
         }
         unsafe { Self::error(this) }.provide(request);
     }
@@ -960,15 +934,9 @@
         unsafe { ErrorImpl::error(self.erase()).source() }
     }
 
-<<<<<<< HEAD
-    #[cfg(backtrace)]
+    #[cfg(provide_api)]
     fn provide<'a>(&'a self, request: &mut Request<'a>) {
         unsafe { ErrorImpl::provide(self.erase(), request) }
-=======
-    #[cfg(provide_api)]
-    fn provide<'a>(&'a self, demand: &mut Demand<'a>) {
-        unsafe { ErrorImpl::provide(self.erase(), demand) }
->>>>>>> 49eeec1c
     }
 }
 
