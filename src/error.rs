use crate::backtrace::Backtrace;
use crate::chain::Chain;
#[cfg(any(feature = "std", anyhow_no_ptr_addr_of))]
use crate::ptr::Mut;
use crate::ptr::{Own, Ref};
use crate::{Error, StdError};
use alloc::boxed::Box;
use core::any::TypeId;
use core::fmt::{self, Debug, Display};
use core::mem::ManuallyDrop;
#[cfg(not(anyhow_no_ptr_addr_of))]
use core::ptr;
use core::ptr::NonNull;
#[cfg(error_generic_member_access)]
use std::error::{self, Request};

#[cfg(feature = "std")]
use core::ops::{Deref, DerefMut};

impl Error {
    /// Create a new error object from any error type.
    ///
    /// The error type must be threadsafe and `'static`, so that the `Error`
    /// will be as well.
    ///
    /// If the error type does not provide a backtrace, a backtrace will be
    /// created here to ensure that a backtrace exists.
    #[cfg(feature = "std")]
    #[cfg_attr(doc_cfg, doc(cfg(feature = "std")))]
    #[cold]
    #[must_use]
    pub fn new<E>(error: E) -> Self
    where
        E: StdError + Send + Sync + 'static,
    {
        let backtrace = backtrace_if_absent!(&error);
        Error::from_std(error, backtrace)
    }

    /// Create a new error object from a printable error message.
    ///
    /// If the argument implements std::error::Error, prefer `Error::new`
    /// instead which preserves the underlying error's cause chain and
    /// backtrace. If the argument may or may not implement std::error::Error
    /// now or in the future, use `anyhow!(err)` which handles either way
    /// correctly.
    ///
    /// `Error::msg("...")` is equivalent to `anyhow!("...")` but occasionally
    /// convenient in places where a function is preferable over a macro, such
    /// as iterator or stream combinators:
    ///
    /// ```
    /// # mod ffi {
    /// #     pub struct Input;
    /// #     pub struct Output;
    /// #     pub async fn do_some_work(_: Input) -> Result<Output, &'static str> {
    /// #         unimplemented!()
    /// #     }
    /// # }
    /// #
    /// # use ffi::{Input, Output};
    /// #
    /// use anyhow::{Error, Result};
    /// use futures::stream::{Stream, StreamExt, TryStreamExt};
    ///
    /// async fn demo<S>(stream: S) -> Result<Vec<Output>>
    /// where
    ///     S: Stream<Item = Input>,
    /// {
    ///     stream
    ///         .then(ffi::do_some_work) // returns Result<Output, &str>
    ///         .map_err(Error::msg)
    ///         .try_collect()
    ///         .await
    /// }
    /// ```
    #[cold]
    #[must_use]
    pub fn msg<M>(message: M) -> Self
    where
        M: Display + Debug + Send + Sync + 'static,
    {
        Error::from_adhoc(message, backtrace!())
    }

    #[cfg(feature = "std")]
    #[cold]
    pub(crate) fn from_std<E>(error: E, backtrace: Option<Backtrace>) -> Self
    where
        E: StdError + Send + Sync + 'static,
    {
        let vtable = &ErrorVTable {
            object_drop: object_drop::<E>,
            object_ref: object_ref::<E>,
            #[cfg(anyhow_no_ptr_addr_of)]
            object_mut: object_mut::<E>,
            object_boxed: object_boxed::<E>,
            object_downcast: object_downcast::<E>,
            #[cfg(anyhow_no_ptr_addr_of)]
            object_downcast_mut: object_downcast_mut::<E>,
            object_drop_rest: object_drop_front::<E>,
            #[cfg(all(
                not(error_generic_member_access),
                any(std_backtrace, feature = "backtrace")
            ))]
            object_backtrace: no_backtrace,
        };

        // Safety: passing vtable that operates on the right type E.
        unsafe { Error::construct(error, vtable, backtrace) }
    }

    #[cold]
    pub(crate) fn from_adhoc<M>(message: M, backtrace: Option<Backtrace>) -> Self
    where
        M: Display + Debug + Send + Sync + 'static,
    {
        use crate::wrapper::MessageError;
        let error: MessageError<M> = MessageError(message);
        let vtable = &ErrorVTable {
            object_drop: object_drop::<MessageError<M>>,
            object_ref: object_ref::<MessageError<M>>,
            #[cfg(all(feature = "std", anyhow_no_ptr_addr_of))]
            object_mut: object_mut::<MessageError<M>>,
            object_boxed: object_boxed::<MessageError<M>>,
            object_downcast: object_downcast::<M>,
            #[cfg(anyhow_no_ptr_addr_of)]
            object_downcast_mut: object_downcast_mut::<M>,
            object_drop_rest: object_drop_front::<M>,
            #[cfg(all(
                not(error_generic_member_access),
                any(std_backtrace, feature = "backtrace")
            ))]
            object_backtrace: no_backtrace,
        };

        // Safety: MessageError is repr(transparent) so it is okay for the
        // vtable to allow casting the MessageError<M> to M.
        unsafe { Error::construct(error, vtable, backtrace) }
    }

    #[cold]
    pub(crate) fn from_display<M>(message: M, backtrace: Option<Backtrace>) -> Self
    where
        M: Display + Send + Sync + 'static,
    {
        use crate::wrapper::DisplayError;
        let error: DisplayError<M> = DisplayError(message);
        let vtable = &ErrorVTable {
            object_drop: object_drop::<DisplayError<M>>,
            object_ref: object_ref::<DisplayError<M>>,
            #[cfg(all(feature = "std", anyhow_no_ptr_addr_of))]
            object_mut: object_mut::<DisplayError<M>>,
            object_boxed: object_boxed::<DisplayError<M>>,
            object_downcast: object_downcast::<M>,
            #[cfg(anyhow_no_ptr_addr_of)]
            object_downcast_mut: object_downcast_mut::<M>,
            object_drop_rest: object_drop_front::<M>,
            #[cfg(all(
                not(error_generic_member_access),
                any(std_backtrace, feature = "backtrace")
            ))]
            object_backtrace: no_backtrace,
        };

        // Safety: DisplayError is repr(transparent) so it is okay for the
        // vtable to allow casting the DisplayError<M> to M.
        unsafe { Error::construct(error, vtable, backtrace) }
    }

    #[cfg(feature = "std")]
    #[cold]
    pub(crate) fn from_context<C, E>(context: C, error: E, backtrace: Option<Backtrace>) -> Self
    where
        C: Display + Send + Sync + 'static,
        E: StdError + Send + Sync + 'static,
    {
        let error: ContextError<C, E> = ContextError { context, error };

        let vtable = &ErrorVTable {
            object_drop: object_drop::<ContextError<C, E>>,
            object_ref: object_ref::<ContextError<C, E>>,
            #[cfg(anyhow_no_ptr_addr_of)]
            object_mut: object_mut::<ContextError<C, E>>,
            object_boxed: object_boxed::<ContextError<C, E>>,
            object_downcast: context_downcast::<C, E>,
            #[cfg(anyhow_no_ptr_addr_of)]
            object_downcast_mut: context_downcast_mut::<C, E>,
            object_drop_rest: context_drop_rest::<C, E>,
            #[cfg(all(
                not(error_generic_member_access),
                any(std_backtrace, feature = "backtrace")
            ))]
            object_backtrace: no_backtrace,
        };

        // Safety: passing vtable that operates on the right type.
        unsafe { Error::construct(error, vtable, backtrace) }
    }

    #[cfg(feature = "std")]
    #[cold]
    pub(crate) fn from_boxed(
        error: Box<dyn StdError + Send + Sync>,
        backtrace: Option<Backtrace>,
    ) -> Self {
        use crate::wrapper::BoxedError;
        let error = BoxedError(error);
        let vtable = &ErrorVTable {
            object_drop: object_drop::<BoxedError>,
            object_ref: object_ref::<BoxedError>,
            #[cfg(anyhow_no_ptr_addr_of)]
            object_mut: object_mut::<BoxedError>,
            object_boxed: object_boxed::<BoxedError>,
            object_downcast: object_downcast::<Box<dyn StdError + Send + Sync>>,
            #[cfg(anyhow_no_ptr_addr_of)]
            object_downcast_mut: object_downcast_mut::<Box<dyn StdError + Send + Sync>>,
            object_drop_rest: object_drop_front::<Box<dyn StdError + Send + Sync>>,
            #[cfg(all(
                not(error_generic_member_access),
                any(std_backtrace, feature = "backtrace")
            ))]
            object_backtrace: no_backtrace,
        };

        // Safety: BoxedError is repr(transparent) so it is okay for the vtable
        // to allow casting to Box<dyn StdError + Send + Sync>.
        unsafe { Error::construct(error, vtable, backtrace) }
    }

    // Takes backtrace as argument rather than capturing it here so that the
    // user sees one fewer layer of wrapping noise in the backtrace.
    //
    // Unsafe because the given vtable must have sensible behavior on the error
    // value of type E.
    #[cold]
    unsafe fn construct<E>(
        error: E,
        vtable: &'static ErrorVTable,
        backtrace: Option<Backtrace>,
    ) -> Self
    where
        E: StdError + Send + Sync + 'static,
    {
        let inner: Box<ErrorImpl<E>> = Box::new(ErrorImpl {
            vtable,
            backtrace,
            _object: error,
        });
        // Erase the concrete type of E from the compile-time type system. This
        // is equivalent to the safe unsize coercion from Box<ErrorImpl<E>> to
        // Box<ErrorImpl<dyn StdError + Send + Sync + 'static>> except that the
        // result is a thin pointer. The necessary behavior for manipulating the
        // underlying ErrorImpl<E> is preserved in the vtable provided by the
        // caller rather than a builtin fat pointer vtable.
        let inner = Own::new(inner).cast::<ErrorImpl>();
        Error { inner }
    }

    /// Wrap the error value with additional context.
    ///
    /// For attaching context to a `Result` as it is propagated, the
    /// [`Context`][crate::Context] extension trait may be more convenient than
    /// this function.
    ///
    /// The primary reason to use `error.context(...)` instead of
    /// `result.context(...)` via the `Context` trait would be if the context
    /// needs to depend on some data held by the underlying error:
    ///
    /// ```
    /// # use std::fmt::{self, Debug, Display};
    /// #
    /// # type T = ();
    /// #
    /// # impl std::error::Error for ParseError {}
    /// # impl Debug for ParseError {
    /// #     fn fmt(&self, formatter: &mut fmt::Formatter) -> fmt::Result {
    /// #         unimplemented!()
    /// #     }
    /// # }
    /// # impl Display for ParseError {
    /// #     fn fmt(&self, formatter: &mut fmt::Formatter) -> fmt::Result {
    /// #         unimplemented!()
    /// #     }
    /// # }
    /// #
    /// use anyhow::Result;
    /// use std::fs::File;
    /// use std::path::Path;
    ///
    /// struct ParseError {
    ///     line: usize,
    ///     column: usize,
    /// }
    ///
    /// fn parse_impl(file: File) -> Result<T, ParseError> {
    ///     # const IGNORE: &str = stringify! {
    ///     ...
    ///     # };
    ///     # unimplemented!()
    /// }
    ///
    /// pub fn parse(path: impl AsRef<Path>) -> Result<T> {
    ///     let file = File::open(&path)?;
    ///     parse_impl(file).map_err(|error| {
    ///         let context = format!(
    ///             "only the first {} lines of {} are valid",
    ///             error.line, path.as_ref().display(),
    ///         );
    ///         anyhow::Error::new(error).context(context)
    ///     })
    /// }
    /// ```
    #[cold]
    #[must_use]
    pub fn context<C>(self, context: C) -> Self
    where
        C: Display + Send + Sync + 'static,
    {
        let error: ContextError<C, Error> = ContextError {
            context,
            error: self,
        };

        let vtable = &ErrorVTable {
            object_drop: object_drop::<ContextError<C, Error>>,
            object_ref: object_ref::<ContextError<C, Error>>,
            #[cfg(all(feature = "std", anyhow_no_ptr_addr_of))]
            object_mut: object_mut::<ContextError<C, Error>>,
            object_boxed: object_boxed::<ContextError<C, Error>>,
            object_downcast: context_chain_downcast::<C>,
            #[cfg(anyhow_no_ptr_addr_of)]
            object_downcast_mut: context_chain_downcast_mut::<C>,
            object_drop_rest: context_chain_drop_rest::<C>,
            #[cfg(all(
                not(error_generic_member_access),
                any(std_backtrace, feature = "backtrace")
            ))]
            object_backtrace: context_backtrace::<C>,
        };

        // As the cause is anyhow::Error, we already have a backtrace for it.
        let backtrace = None;

        // Safety: passing vtable that operates on the right type.
        unsafe { Error::construct(error, vtable, backtrace) }
    }

    /// Get the backtrace for this Error.
    ///
    /// In order for the backtrace to be meaningful, one of the two environment
    /// variables `RUST_LIB_BACKTRACE=1` or `RUST_BACKTRACE=1` must be defined
    /// and `RUST_LIB_BACKTRACE` must not be `0`. Backtraces are somewhat
    /// expensive to capture in Rust, so we don't necessarily want to be
    /// capturing them all over the place all the time.
    ///
    /// - If you want panics and errors to both have backtraces, set
    ///   `RUST_BACKTRACE=1`;
    /// - If you want only errors to have backtraces, set
    ///   `RUST_LIB_BACKTRACE=1`;
    /// - If you want only panics to have backtraces, set `RUST_BACKTRACE=1` and
    ///   `RUST_LIB_BACKTRACE=0`.
    ///
    /// # Stability
    ///
    /// Standard library backtraces are only available when using Rust ≥ 1.65.
    /// On older compilers, this function is only available if the crate's
    /// "backtrace" feature is enabled, and will use the `backtrace` crate as
    /// the underlying backtrace implementation.
    ///
    /// ```toml
    /// [dependencies]
    /// anyhow = { version = "1.0", features = ["backtrace"] }
    /// ```
<<<<<<< HEAD
    ///
    /// [tracking]: https://github.com/rust-lang/rust/issues/53487
=======
>>>>>>> ad308656
    #[cfg(any(std_backtrace, feature = "backtrace"))]
    #[cfg_attr(doc_cfg, doc(cfg(any(nightly, feature = "backtrace"))))]
    pub fn backtrace(&self) -> &impl_backtrace!() {
        unsafe { ErrorImpl::backtrace(self.inner.by_ref()) }
    }

    /// An iterator of the chain of source errors contained by this Error.
    ///
    /// This iterator will visit every error in the cause chain of this error
    /// object, beginning with the error that this error object was created
    /// from.
    ///
    /// # Example
    ///
    /// ```
    /// use anyhow::Error;
    /// use std::io;
    ///
    /// pub fn underlying_io_error_kind(error: &Error) -> Option<io::ErrorKind> {
    ///     for cause in error.chain() {
    ///         if let Some(io_error) = cause.downcast_ref::<io::Error>() {
    ///             return Some(io_error.kind());
    ///         }
    ///     }
    ///     None
    /// }
    /// ```
    #[cfg(feature = "std")]
    #[cfg_attr(doc_cfg, doc(cfg(feature = "std")))]
    #[cold]
    pub fn chain(&self) -> Chain {
        unsafe { ErrorImpl::chain(self.inner.by_ref()) }
    }

    /// The lowest level cause of this error &mdash; this error's cause's
    /// cause's cause etc.
    ///
    /// The root cause is the last error in the iterator produced by
    /// [`chain()`][Error::chain].
    #[cfg(feature = "std")]
    #[cfg_attr(doc_cfg, doc(cfg(feature = "std")))]
    pub fn root_cause(&self) -> &(dyn StdError + 'static) {
        self.chain().last().unwrap()
    }

    /// Returns true if `E` is the type held by this error object.
    ///
    /// For errors with context, this method returns true if `E` matches the
    /// type of the context `C` **or** the type of the error on which the
    /// context has been attached. For details about the interaction between
    /// context and downcasting, [see here].
    ///
    /// [see here]: trait.Context.html#effect-on-downcasting
    pub fn is<E>(&self) -> bool
    where
        E: Display + Debug + Send + Sync + 'static,
    {
        self.downcast_ref::<E>().is_some()
    }

    /// Attempt to downcast the error object to a concrete type.
    pub fn downcast<E>(mut self) -> Result<E, Self>
    where
        E: Display + Debug + Send + Sync + 'static,
    {
        let target = TypeId::of::<E>();
        let inner = self.inner.by_mut();
        unsafe {
            // Use vtable to find NonNull<()> which points to a value of type E
            // somewhere inside the data structure.
            #[cfg(not(anyhow_no_ptr_addr_of))]
            let addr = match (vtable(inner.ptr).object_downcast)(inner.by_ref(), target) {
                Some(addr) => addr.by_mut().extend(),
                None => return Err(self),
            };
            #[cfg(anyhow_no_ptr_addr_of)]
            let addr = match (vtable(inner.ptr).object_downcast_mut)(inner, target) {
                Some(addr) => addr.extend(),
                None => return Err(self),
            };

            // Prepare to read E out of the data structure. We'll drop the rest
            // of the data structure separately so that E is not dropped.
            let outer = ManuallyDrop::new(self);

            // Read E from where the vtable found it.
            let error = addr.cast::<E>().read();

            // Drop rest of the data structure outside of E.
            (vtable(outer.inner.ptr).object_drop_rest)(outer.inner, target);

            Ok(error)
        }
    }

    /// Downcast this error object by reference.
    ///
    /// # Example
    ///
    /// ```
    /// # use anyhow::anyhow;
    /// # use std::fmt::{self, Display};
    /// # use std::task::Poll;
    /// #
    /// # #[derive(Debug)]
    /// # enum DataStoreError {
    /// #     Censored(()),
    /// # }
    /// #
    /// # impl Display for DataStoreError {
    /// #     fn fmt(&self, formatter: &mut fmt::Formatter) -> fmt::Result {
    /// #         unimplemented!()
    /// #     }
    /// # }
    /// #
    /// # impl std::error::Error for DataStoreError {}
    /// #
    /// # const REDACTED_CONTENT: () = ();
    /// #
    /// # let error = anyhow!("...");
    /// # let root_cause = &error;
    /// #
    /// # let ret =
    /// // If the error was caused by redaction, then return a tombstone instead
    /// // of the content.
    /// match root_cause.downcast_ref::<DataStoreError>() {
    ///     Some(DataStoreError::Censored(_)) => Ok(Poll::Ready(REDACTED_CONTENT)),
    ///     None => Err(error),
    /// }
    /// # ;
    /// ```
    pub fn downcast_ref<E>(&self) -> Option<&E>
    where
        E: Display + Debug + Send + Sync + 'static,
    {
        let target = TypeId::of::<E>();
        unsafe {
            // Use vtable to find NonNull<()> which points to a value of type E
            // somewhere inside the data structure.
            let addr = (vtable(self.inner.ptr).object_downcast)(self.inner.by_ref(), target)?;
            Some(addr.cast::<E>().deref())
        }
    }

    /// Downcast this error object by mutable reference.
    pub fn downcast_mut<E>(&mut self) -> Option<&mut E>
    where
        E: Display + Debug + Send + Sync + 'static,
    {
        let target = TypeId::of::<E>();
        unsafe {
            // Use vtable to find NonNull<()> which points to a value of type E
            // somewhere inside the data structure.

            #[cfg(not(anyhow_no_ptr_addr_of))]
            let addr =
                (vtable(self.inner.ptr).object_downcast)(self.inner.by_ref(), target)?.by_mut();

            #[cfg(anyhow_no_ptr_addr_of)]
            let addr = (vtable(self.inner.ptr).object_downcast_mut)(self.inner.by_mut(), target)?;

            Some(addr.cast::<E>().deref_mut())
        }
    }

    #[cfg(error_generic_member_access)]
    pub(crate) fn provide<'a>(&'a self, request: &mut Request<'a>) {
        unsafe { ErrorImpl::provide(self.inner.by_ref(), request) }
    }

    // Called by thiserror when you have `#[source] anyhow::Error`. This provide
    // implementation includes the anyhow::Error's Backtrace if any, unlike
    // deref'ing to dyn Error where the provide implementation would include
    // only the original error's Backtrace from before it got wrapped into an
    // anyhow::Error.
    #[cfg(error_generic_member_access)]
    #[doc(hidden)]
    pub fn thiserror_provide<'a>(&'a self, request: &mut Request<'a>) {
        Self::provide(self, request);
    }
}

#[cfg(feature = "std")]
#[cfg_attr(doc_cfg, doc(cfg(feature = "std")))]
impl<E> From<E> for Error
where
    E: StdError + Send + Sync + 'static,
{
    #[cold]
    fn from(error: E) -> Self {
        let backtrace = backtrace_if_absent!(&error);
        Error::from_std(error, backtrace)
    }
}

#[cfg(feature = "std")]
#[cfg_attr(doc_cfg, doc(cfg(feature = "std")))]
impl Deref for Error {
    type Target = dyn StdError + Send + Sync + 'static;

    fn deref(&self) -> &Self::Target {
        unsafe { ErrorImpl::error(self.inner.by_ref()) }
    }
}

#[cfg(feature = "std")]
#[cfg_attr(doc_cfg, doc(cfg(feature = "std")))]
impl DerefMut for Error {
    fn deref_mut(&mut self) -> &mut Self::Target {
        unsafe { ErrorImpl::error_mut(self.inner.by_mut()) }
    }
}

impl Display for Error {
    fn fmt(&self, formatter: &mut fmt::Formatter) -> fmt::Result {
        unsafe { ErrorImpl::display(self.inner.by_ref(), formatter) }
    }
}

impl Debug for Error {
    fn fmt(&self, formatter: &mut fmt::Formatter) -> fmt::Result {
        unsafe { ErrorImpl::debug(self.inner.by_ref(), formatter) }
    }
}

impl Drop for Error {
    fn drop(&mut self) {
        unsafe {
            // Invoke the vtable's drop behavior.
            (vtable(self.inner.ptr).object_drop)(self.inner);
        }
    }
}

struct ErrorVTable {
    object_drop: unsafe fn(Own<ErrorImpl>),
    object_ref: unsafe fn(Ref<ErrorImpl>) -> Ref<dyn StdError + Send + Sync + 'static>,
    #[cfg(all(feature = "std", anyhow_no_ptr_addr_of))]
    object_mut: unsafe fn(Mut<ErrorImpl>) -> &mut (dyn StdError + Send + Sync + 'static),
    object_boxed: unsafe fn(Own<ErrorImpl>) -> Box<dyn StdError + Send + Sync + 'static>,
    object_downcast: unsafe fn(Ref<ErrorImpl>, TypeId) -> Option<Ref<()>>,
    #[cfg(anyhow_no_ptr_addr_of)]
    object_downcast_mut: unsafe fn(Mut<ErrorImpl>, TypeId) -> Option<Mut<()>>,
    object_drop_rest: unsafe fn(Own<ErrorImpl>, TypeId),
    #[cfg(all(
        not(error_generic_member_access),
        any(std_backtrace, feature = "backtrace")
    ))]
    object_backtrace: unsafe fn(Ref<ErrorImpl>) -> Option<&Backtrace>,
}

// Safety: requires layout of *e to match ErrorImpl<E>.
unsafe fn object_drop<E>(e: Own<ErrorImpl>) {
    // Cast back to ErrorImpl<E> so that the allocator receives the correct
    // Layout to deallocate the Box's memory.
    let unerased_own = e.cast::<ErrorImpl<E>>();
    drop(unsafe { unerased_own.boxed() });
}

// Safety: requires layout of *e to match ErrorImpl<E>.
unsafe fn object_drop_front<E>(e: Own<ErrorImpl>, target: TypeId) {
    // Drop the fields of ErrorImpl other than E as well as the Box allocation,
    // without dropping E itself. This is used by downcast after doing a
    // ptr::read to take ownership of the E.
    let _ = target;
    let unerased_own = e.cast::<ErrorImpl<ManuallyDrop<E>>>();
    drop(unsafe { unerased_own.boxed() });
}

// Safety: requires layout of *e to match ErrorImpl<E>.
unsafe fn object_ref<E>(e: Ref<ErrorImpl>) -> Ref<dyn StdError + Send + Sync + 'static>
where
    E: StdError + Send + Sync + 'static,
{
    // Attach E's native StdError vtable onto a pointer to self._object.

    let unerased_ref = e.cast::<ErrorImpl<E>>();

    #[cfg(not(anyhow_no_ptr_addr_of))]
    return Ref::from_raw(unsafe {
        NonNull::new_unchecked(ptr::addr_of!((*unerased_ref.as_ptr())._object) as *mut E)
    });

    #[cfg(anyhow_no_ptr_addr_of)]
    return Ref::new(unsafe { &unerased_ref.deref()._object });
}

// Safety: requires layout of *e to match ErrorImpl<E>, and for `e` to be derived
// from a `&mut`
#[cfg(all(feature = "std", anyhow_no_ptr_addr_of))]
unsafe fn object_mut<E>(e: Mut<ErrorImpl>) -> &mut (dyn StdError + Send + Sync + 'static)
where
    E: StdError + Send + Sync + 'static,
{
    // Attach E's native StdError vtable onto a pointer to self._object.
    let unerased_mut = e.cast::<ErrorImpl<E>>();
    unsafe { &mut unerased_mut.deref_mut()._object }
}

// Safety: requires layout of *e to match ErrorImpl<E>.
unsafe fn object_boxed<E>(e: Own<ErrorImpl>) -> Box<dyn StdError + Send + Sync + 'static>
where
    E: StdError + Send + Sync + 'static,
{
    // Attach ErrorImpl<E>'s native StdError vtable. The StdError impl is below.
    let unerased_own = e.cast::<ErrorImpl<E>>();
    unsafe { unerased_own.boxed() }
}

// Safety: requires layout of *e to match ErrorImpl<E>.
unsafe fn object_downcast<E>(e: Ref<ErrorImpl>, target: TypeId) -> Option<Ref<()>>
where
    E: 'static,
{
    if TypeId::of::<E>() == target {
        // Caller is looking for an E pointer and e is ErrorImpl<E>, take a
        // pointer to its E field.

        let unerased_ref = e.cast::<ErrorImpl<E>>();

        #[cfg(not(anyhow_no_ptr_addr_of))]
        return Some(
            Ref::from_raw(unsafe {
                NonNull::new_unchecked(ptr::addr_of!((*unerased_ref.as_ptr())._object) as *mut E)
            })
            .cast::<()>(),
        );

        #[cfg(anyhow_no_ptr_addr_of)]
        return Some(Ref::new(unsafe { &unerased_ref.deref()._object }).cast::<()>());
    } else {
        None
    }
}

// Safety: requires layout of *e to match ErrorImpl<E>.
#[cfg(anyhow_no_ptr_addr_of)]
unsafe fn object_downcast_mut<E>(e: Mut<ErrorImpl>, target: TypeId) -> Option<Mut<()>>
where
    E: 'static,
{
    if TypeId::of::<E>() == target {
        // Caller is looking for an E pointer and e is ErrorImpl<E>, take a
        // pointer to its E field.
        let unerased_mut = e.cast::<ErrorImpl<E>>();
        let unerased = unsafe { unerased_mut.deref_mut() };
        Some(Mut::new(&mut unerased._object).cast::<()>())
    } else {
        None
    }
}

#[cfg(all(
    not(error_generic_member_access),
    any(std_backtrace, feature = "backtrace")
))]
fn no_backtrace(e: Ref<ErrorImpl>) -> Option<&Backtrace> {
    let _ = e;
    None
}

// Safety: requires layout of *e to match ErrorImpl<ContextError<C, E>>.
#[cfg(feature = "std")]
unsafe fn context_downcast<C, E>(e: Ref<ErrorImpl>, target: TypeId) -> Option<Ref<()>>
where
    C: 'static,
    E: 'static,
{
    if TypeId::of::<C>() == target {
        let unerased_ref = e.cast::<ErrorImpl<ContextError<C, E>>>();
        let unerased = unsafe { unerased_ref.deref() };
        Some(Ref::new(&unerased._object.context).cast::<()>())
    } else if TypeId::of::<E>() == target {
        let unerased_ref = e.cast::<ErrorImpl<ContextError<C, E>>>();
        let unerased = unsafe { unerased_ref.deref() };
        Some(Ref::new(&unerased._object.error).cast::<()>())
    } else {
        None
    }
}

// Safety: requires layout of *e to match ErrorImpl<ContextError<C, E>>.
#[cfg(all(feature = "std", anyhow_no_ptr_addr_of))]
unsafe fn context_downcast_mut<C, E>(e: Mut<ErrorImpl>, target: TypeId) -> Option<Mut<()>>
where
    C: 'static,
    E: 'static,
{
    if TypeId::of::<C>() == target {
        let unerased_mut = e.cast::<ErrorImpl<ContextError<C, E>>>();
        let unerased = unsafe { unerased_mut.deref_mut() };
        Some(Mut::new(&mut unerased._object.context).cast::<()>())
    } else if TypeId::of::<E>() == target {
        let unerased_mut = e.cast::<ErrorImpl<ContextError<C, E>>>();
        let unerased = unsafe { unerased_mut.deref_mut() };
        Some(Mut::new(&mut unerased._object.error).cast::<()>())
    } else {
        None
    }
}

// Safety: requires layout of *e to match ErrorImpl<ContextError<C, E>>.
#[cfg(feature = "std")]
unsafe fn context_drop_rest<C, E>(e: Own<ErrorImpl>, target: TypeId)
where
    C: 'static,
    E: 'static,
{
    // Called after downcasting by value to either the C or the E and doing a
    // ptr::read to take ownership of that value.
    if TypeId::of::<C>() == target {
        let unerased_own = e.cast::<ErrorImpl<ContextError<ManuallyDrop<C>, E>>>();
        drop(unsafe { unerased_own.boxed() });
    } else {
        let unerased_own = e.cast::<ErrorImpl<ContextError<C, ManuallyDrop<E>>>>();
        drop(unsafe { unerased_own.boxed() });
    }
}

// Safety: requires layout of *e to match ErrorImpl<ContextError<C, Error>>.
unsafe fn context_chain_downcast<C>(e: Ref<ErrorImpl>, target: TypeId) -> Option<Ref<()>>
where
    C: 'static,
{
    let unerased_ref = e.cast::<ErrorImpl<ContextError<C, Error>>>();
    let unerased = unsafe { unerased_ref.deref() };
    if TypeId::of::<C>() == target {
        Some(Ref::new(&unerased._object.context).cast::<()>())
    } else {
        // Recurse down the context chain per the inner error's vtable.
        let source = &unerased._object.error;
        unsafe { (vtable(source.inner.ptr).object_downcast)(source.inner.by_ref(), target) }
    }
}

// Safety: requires layout of *e to match ErrorImpl<ContextError<C, Error>>.
#[cfg(anyhow_no_ptr_addr_of)]
unsafe fn context_chain_downcast_mut<C>(e: Mut<ErrorImpl>, target: TypeId) -> Option<Mut<()>>
where
    C: 'static,
{
    let unerased_mut = e.cast::<ErrorImpl<ContextError<C, Error>>>();
    let unerased = unsafe { unerased_mut.deref_mut() };
    if TypeId::of::<C>() == target {
        Some(Mut::new(&mut unerased._object.context).cast::<()>())
    } else {
        // Recurse down the context chain per the inner error's vtable.
        let source = &mut unerased._object.error;
        unsafe { (vtable(source.inner.ptr).object_downcast_mut)(source.inner.by_mut(), target) }
    }
}

// Safety: requires layout of *e to match ErrorImpl<ContextError<C, Error>>.
unsafe fn context_chain_drop_rest<C>(e: Own<ErrorImpl>, target: TypeId)
where
    C: 'static,
{
    // Called after downcasting by value to either the C or one of the causes
    // and doing a ptr::read to take ownership of that value.
    if TypeId::of::<C>() == target {
        let unerased_own = e.cast::<ErrorImpl<ContextError<ManuallyDrop<C>, Error>>>();
        // Drop the entire rest of the data structure rooted in the next Error.
        drop(unsafe { unerased_own.boxed() });
    } else {
        let unerased_own = e.cast::<ErrorImpl<ContextError<C, ManuallyDrop<Error>>>>();
        let unerased = unsafe { unerased_own.boxed() };
        // Read the Own<ErrorImpl> from the next error.
        let inner = unerased._object.error.inner;
        drop(unerased);
        let vtable = unsafe { vtable(inner.ptr) };
        // Recursively drop the next error using the same target typeid.
        unsafe { (vtable.object_drop_rest)(inner, target) };
    }
}

// Safety: requires layout of *e to match ErrorImpl<ContextError<C, Error>>.
#[cfg(all(
    not(error_generic_member_access),
    any(std_backtrace, feature = "backtrace")
))]
#[allow(clippy::unnecessary_wraps)]
unsafe fn context_backtrace<C>(e: Ref<ErrorImpl>) -> Option<&Backtrace>
where
    C: 'static,
{
    let unerased_ref = e.cast::<ErrorImpl<ContextError<C, Error>>>();
    let unerased = unsafe { unerased_ref.deref() };
    let backtrace = unsafe { ErrorImpl::backtrace(unerased._object.error.inner.by_ref()) };
    Some(backtrace)
}

// NOTE: If working with `ErrorImpl<()>`, references should be avoided in favor
// of raw pointers and `NonNull`.
// repr C to ensure that E remains in the final position.
#[repr(C)]
pub(crate) struct ErrorImpl<E = ()> {
    vtable: &'static ErrorVTable,
    backtrace: Option<Backtrace>,
    // NOTE: Don't use directly. Use only through vtable. Erased type may have
    // different alignment.
    _object: E,
}

// Reads the vtable out of `p`. This is the same as `p.as_ref().vtable`, but
// avoids converting `p` into a reference.
unsafe fn vtable(p: NonNull<ErrorImpl>) -> &'static ErrorVTable {
    // NOTE: This assumes that `ErrorVTable` is the first field of ErrorImpl.
    unsafe { *(p.as_ptr() as *const &'static ErrorVTable) }
}

// repr C to ensure that ContextError<C, E> has the same layout as
// ContextError<ManuallyDrop<C>, E> and ContextError<C, ManuallyDrop<E>>.
#[repr(C)]
pub(crate) struct ContextError<C, E> {
    pub context: C,
    pub error: E,
}

impl<E> ErrorImpl<E> {
    fn erase(&self) -> Ref<ErrorImpl> {
        // Erase the concrete type of E but preserve the vtable in self.vtable
        // for manipulating the resulting thin pointer. This is analogous to an
        // unsize coercion.
        Ref::new(self).cast::<ErrorImpl>()
    }
}

impl ErrorImpl {
    pub(crate) unsafe fn error(this: Ref<Self>) -> &(dyn StdError + Send + Sync + 'static) {
        // Use vtable to attach E's native StdError vtable for the right
        // original type E.
        unsafe { (vtable(this.ptr).object_ref)(this).deref() }
    }

    #[cfg(feature = "std")]
    pub(crate) unsafe fn error_mut(this: Mut<Self>) -> &mut (dyn StdError + Send + Sync + 'static) {
        // Use vtable to attach E's native StdError vtable for the right
        // original type E.

        #[cfg(not(anyhow_no_ptr_addr_of))]
        return unsafe {
            (vtable(this.ptr).object_ref)(this.by_ref())
                .by_mut()
                .deref_mut()
        };

        #[cfg(anyhow_no_ptr_addr_of)]
        return unsafe { (vtable(this.ptr).object_mut)(this) };
    }

    #[cfg(any(std_backtrace, feature = "backtrace"))]
    pub(crate) unsafe fn backtrace(this: Ref<Self>) -> &Backtrace {
        // This unwrap can only panic if the underlying error's backtrace method
        // is nondeterministic, which would only happen in maliciously
        // constructed code.
        unsafe { this.deref() }
            .backtrace
            .as_ref()
            .or_else(|| {
                #[cfg(error_generic_member_access)]
                return error::request_ref::<Backtrace>(unsafe { Self::error(this) });
                #[cfg(not(error_generic_member_access))]
                return unsafe { (vtable(this.ptr).object_backtrace)(this) };
            })
            .expect("backtrace capture failed")
    }

    #[cfg(error_generic_member_access)]
    unsafe fn provide<'a>(this: Ref<'a, Self>, request: &mut Request<'a>) {
        if let Some(backtrace) = unsafe { &this.deref().backtrace } {
            request.provide_ref(backtrace);
        }
        unsafe { Self::error(this) }.provide(request);
    }

    #[cold]
    pub(crate) unsafe fn chain(this: Ref<Self>) -> Chain {
        Chain::new(unsafe { Self::error(this) })
    }
}

impl<E> StdError for ErrorImpl<E>
where
    E: StdError,
{
    fn source(&self) -> Option<&(dyn StdError + 'static)> {
        unsafe { ErrorImpl::error(self.erase()).source() }
    }

    #[cfg(error_generic_member_access)]
    fn provide<'a>(&'a self, request: &mut Request<'a>) {
        unsafe { ErrorImpl::provide(self.erase(), request) }
    }
}

impl<E> Debug for ErrorImpl<E>
where
    E: Debug,
{
    fn fmt(&self, formatter: &mut fmt::Formatter) -> fmt::Result {
        unsafe { ErrorImpl::debug(self.erase(), formatter) }
    }
}

impl<E> Display for ErrorImpl<E>
where
    E: Display,
{
    fn fmt(&self, formatter: &mut fmt::Formatter) -> fmt::Result {
        unsafe { Display::fmt(ErrorImpl::error(self.erase()), formatter) }
    }
}

impl From<Error> for Box<dyn StdError + Send + Sync + 'static> {
    #[cold]
    fn from(error: Error) -> Self {
        let outer = ManuallyDrop::new(error);
        unsafe {
            // Use vtable to attach ErrorImpl<E>'s native StdError vtable for
            // the right original type E.
            (vtable(outer.inner.ptr).object_boxed)(outer.inner)
        }
    }
}

impl From<Error> for Box<dyn StdError + Send + 'static> {
    fn from(error: Error) -> Self {
        Box::<dyn StdError + Send + Sync>::from(error)
    }
}

impl From<Error> for Box<dyn StdError + 'static> {
    fn from(error: Error) -> Self {
        Box::<dyn StdError + Send + Sync>::from(error)
    }
}

#[cfg(feature = "std")]
impl AsRef<dyn StdError + Send + Sync> for Error {
    fn as_ref(&self) -> &(dyn StdError + Send + Sync + 'static) {
        &**self
    }
}

#[cfg(feature = "std")]
impl AsRef<dyn StdError> for Error {
    fn as_ref(&self) -> &(dyn StdError + 'static) {
        &**self
    }
}<|MERGE_RESOLUTION|>--- conflicted
+++ resolved
@@ -372,11 +372,6 @@
     /// [dependencies]
     /// anyhow = { version = "1.0", features = ["backtrace"] }
     /// ```
-<<<<<<< HEAD
-    ///
-    /// [tracking]: https://github.com/rust-lang/rust/issues/53487
-=======
->>>>>>> ad308656
     #[cfg(any(std_backtrace, feature = "backtrace"))]
     #[cfg_attr(doc_cfg, doc(cfg(any(nightly, feature = "backtrace"))))]
     pub fn backtrace(&self) -> &impl_backtrace!() {
